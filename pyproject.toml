--- conflicted
+++ resolved
@@ -147,16 +147,6 @@
 docstores-gpu = [
   "farm-haystack[faiss-gpu,milvus,weaviate,graphdb,inmemorygraph,pinecone,opensearch]",
 ]
-<<<<<<< HEAD
-=======
-audio = [
-  "pyworld>=0.3.1; python_version >= '3.8'",
-  "pyworld<0.3.1; python_version < '3.8'",
-  "espnet",
-  "espnet-model-zoo",
-  "pydub",
-]
->>>>>>> 9b931bbf
 beir = [
   "beir; platform_system != 'Windows'",
 ]
