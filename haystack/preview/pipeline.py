from typing import List, Dict, Any, Optional, Callable

from pathlib import Path

from canals.pipeline import (
    Pipeline as CanalsPipeline,
    PipelineError,
    load_pipelines as load_canals_pipelines,
    save_pipelines as save_canals_pipelines,
)

from haystack.preview.document_stores.protocols import Store
from haystack.preview.document_stores.mixins import StoreAwareMixin

from haystack.preview.document_stores.protocols import Store


class NoSuchStoreError(PipelineError):
    pass


class Pipeline(CanalsPipeline):
    """
    Haystack Pipeline is a thin wrapper over Canals' Pipelines to add support for Stores.
    """

    def __init__(self):
        super().__init__()
<<<<<<< HEAD
        self._stores: Dict[str, Store] = {}
=======
        self.stores: Dict[str, Store] = {}
>>>>>>> 9acb2756

    def add_store(self, name: str, store: Store) -> None:
        """
        Make a store available to all nodes of this pipeline.

        :param name: the name of the store.
        :param store: the store object.
        :returns: None
        """
        self._stores[name] = store

    def list_stores(self) -> List[str]:
        """
        Returns a dictionary with all the stores that are attached to this Pipeline.

        :returns: a dictionary with all the stores attached to this Pipeline.
        """
        return list(self._stores.keys())

    def get_store(self, name: str) -> Store:
        """
        Returns the store associated with the given name.

        :param name: the name of the store
        :returns: the store
        """
        try:
            return self._stores[name]
        except KeyError as e:
            raise NoSuchStoreError(f"No store named '{name}' is connected to this pipeline.") from e

    def add_component(self, name: str, instance: Any, store: Optional[str] = None) -> None:
        """
        Make this component available to the pipeline. Components are not connected to anything by default:
        use `Pipeline.connect()` to connect components together.

        Component names must be unique, but component instances can be reused if needed.

        If `store` has a value, the pipeline will also connect this component to the requested document store.
        Note that only components that inherit from StoreAwareMixin can be connected to stores.

        :param name: the name of the component.
        :param instance: the component instance.
        :param store: the store this component needs access to, if any.
        :raises ValueError: if:
            - a component with the same name already exists
            - a component requiring a store didn't receive it
            - a component that didn't expect a store received it
        :raises PipelineValidationError: if the given instance is not a component
        :raises NoSuchStoreError: if the given store name is not known to the pipeline
        """
        if isinstance(instance, StoreAwareMixin):
            if not store:
                raise ValueError(f"Component '{name}' needs a store.")

            if store not in self._stores:
                raise NoSuchStoreError(
                    f"Store named '{store}' not found. "
                    f"Add it with 'pipeline.add_store('{store}', <the docstore instance>)'."
                )
            instance.store = self._stores[store]

        elif store:
            raise ValueError(f"Component '{name}' doesn't support stores.")

        super().add_component(name, instance)


def load_pipelines(path: Path, _reader: Optional[Callable[..., Any]] = None):
    return load_canals_pipelines(path=path, _reader=_reader)


def save_pipelines(pipelines: Dict[str, Pipeline], path: Path, _writer: Optional[Callable[..., Any]] = None):
    save_canals_pipelines(pipelines=pipelines, path=path, _writer=_writer)<|MERGE_RESOLUTION|>--- conflicted
+++ resolved
@@ -26,11 +26,7 @@
 
     def __init__(self):
         super().__init__()
-<<<<<<< HEAD
         self._stores: Dict[str, Store] = {}
-=======
-        self.stores: Dict[str, Store] = {}
->>>>>>> 9acb2756
 
     def add_store(self, name: str, store: Store) -> None:
         """
