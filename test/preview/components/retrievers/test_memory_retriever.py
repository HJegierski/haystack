from typing import Dict, Any, List, Optional

import pytest

from haystack.preview import Pipeline
from haystack.preview.components.retrievers.memory import MemoryRetriever
from haystack.preview.dataclasses import Document
from haystack.preview.document_stores import Store, MemoryDocumentStore

from test.preview.components.base import BaseTestComponent

from haystack.preview.document_stores.protocols import DuplicatePolicy


@pytest.fixture()
def mock_docs():
    return [
        Document.from_dict({"content": "Javascript is a popular programming language"}),
        Document.from_dict({"content": "Java is a popular programming language"}),
        Document.from_dict({"content": "Python is a popular programming language"}),
        Document.from_dict({"content": "Ruby is a popular programming language"}),
        Document.from_dict({"content": "PHP is a popular programming language"}),
    ]


class TestMemoryRetriever(BaseTestComponent):
    @pytest.mark.unit
    def test_save_load(self, tmp_path):
        self.assert_can_be_saved_and_loaded_in_pipeline(MemoryRetriever(), tmp_path)

    @pytest.mark.unit
    def test_save_load_with_parameters(self, tmp_path):
        self.assert_can_be_saved_and_loaded_in_pipeline(MemoryRetriever(top_k=5, scale_score=False), tmp_path)

    @pytest.mark.unit
    def test_init_default(self):
        retriever = MemoryRetriever()
        assert retriever.defaults == {"filters": {}, "top_k": 10, "scale_score": True}

    @pytest.mark.unit
    def test_init_with_parameters(self):
        retriever = MemoryRetriever(top_k=5, scale_score=False)
        assert retriever.defaults == {"filters": {}, "top_k": 5, "scale_score": False}

    @pytest.mark.unit
    def test_init_with_invalid_top_k_parameter(self):
        with pytest.raises(ValueError, match="top_k must be > 0, but got -2"):
            MemoryRetriever(top_k=-2, scale_score=False)

    @pytest.mark.unit
    def test_valid_run(self, mock_docs):
        top_k = 5
        ds = MemoryDocumentStore()
        ds.write_documents(mock_docs)

        retriever = MemoryRetriever(top_k=top_k)
        retriever.store = ds
<<<<<<< HEAD
        result = retriever.run(data=MemoryRetriever.Input(queries=["PHP", "Java"]))
=======
        result = retriever.run(data=retriever.input(queries=["PHP", "Java"]))
>>>>>>> 8f3fe858

        assert getattr(result, "documents")
        assert len(result.documents) == 2
        assert len(result.documents[0]) == top_k
        assert len(result.documents[1]) == top_k
        assert result.documents[0][0].content == "PHP is a popular programming language"
        assert result.documents[1][0].content == "Java is a popular programming language"

    @pytest.mark.unit
    def test_invalid_run_no_store(self):
        retriever = MemoryRetriever()
        with pytest.raises(
            ValueError, match="MemoryRetriever needs a store to run: set the store instance to the self.store attribute"
        ):
<<<<<<< HEAD
            retriever.run(retriever.Input(queries=["test"]))
=======
            retriever.run(retriever.input(queries=["test"]))
>>>>>>> 8f3fe858

    @pytest.mark.unit
    def test_invalid_run_not_a_store(self):
        class MockStore:
            ...

        retriever = MemoryRetriever()
        with pytest.raises(ValueError, match="does not respect the Store Protocol"):
            retriever.store = MockStore()

    @pytest.mark.unit
    def test_invalid_run_wrong_store_type(self):
        class MockStore:
            def count_documents(self) -> int:
                return 0

            def filter_documents(self, filters: Optional[Dict[str, Any]] = None) -> List[Document]:
                return []

            def write_documents(
                self, documents: List[Document], policy: DuplicatePolicy = DuplicatePolicy.FAIL
            ) -> None:
                return None

            def delete_documents(self, document_ids: List[str]) -> None:
                return None

        retriever = MemoryRetriever()
        with pytest.raises(ValueError, match="is not compatible with this component"):
            retriever.store = MockStore()

    @pytest.mark.integration
    @pytest.mark.parametrize(
        "query, query_result",
        [
            ("Javascript", "Javascript is a popular programming language"),
            ("Java", "Java is a popular programming language"),
        ],
    )
    def test_run_with_pipeline(self, mock_docs, query: str, query_result: str):
        ds = MemoryDocumentStore()
        ds.write_documents(mock_docs)
        retriever = MemoryRetriever()

        pipeline = Pipeline()
        pipeline.add_store("memory", ds)
        pipeline.add_component("retriever", retriever, store="memory")
<<<<<<< HEAD
        result: Dict[str, Any] = pipeline.run(data={"retriever": MemoryRetriever.Input(queries=[query])})
=======
        result: Dict[str, Any] = pipeline.run(data={"retriever": retriever.input(queries=[query])})
>>>>>>> 8f3fe858

        assert result
        assert "retriever" in result
        results_docs = result["retriever"].documents
        assert results_docs
        assert results_docs[0][0].content == query_result

    @pytest.mark.integration
    @pytest.mark.parametrize(
        "query, query_result, top_k",
        [
            ("Javascript", "Javascript is a popular programming language", 1),
            ("Java", "Java is a popular programming language", 2),
            ("Ruby", "Ruby is a popular programming language", 3),
        ],
    )
    def test_run_with_pipeline_and_top_k(self, mock_docs, query: str, query_result: str, top_k: int):
        ds = MemoryDocumentStore()
        ds.write_documents(mock_docs)
        retriever = MemoryRetriever()

        pipeline = Pipeline()
        pipeline.add_store("memory", ds)
        pipeline.add_component("retriever", retriever, store="memory")
<<<<<<< HEAD
        result: Dict[str, Any] = pipeline.run(data={"retriever": MemoryRetriever.Input(queries=[query], top_k=top_k)})
=======
        result: Dict[str, Any] = pipeline.run(data={"retriever": retriever.input(queries=[query], top_k=top_k)})
>>>>>>> 8f3fe858

        assert result
        assert "retriever" in result
        results_docs = result["retriever"].documents
        assert results_docs
        assert len(results_docs[0]) == top_k
        assert results_docs[0][0].content == query_result<|MERGE_RESOLUTION|>--- conflicted
+++ resolved
@@ -55,11 +55,7 @@
 
         retriever = MemoryRetriever(top_k=top_k)
         retriever.store = ds
-<<<<<<< HEAD
-        result = retriever.run(data=MemoryRetriever.Input(queries=["PHP", "Java"]))
-=======
         result = retriever.run(data=retriever.input(queries=["PHP", "Java"]))
->>>>>>> 8f3fe858
 
         assert getattr(result, "documents")
         assert len(result.documents) == 2
@@ -74,11 +70,7 @@
         with pytest.raises(
             ValueError, match="MemoryRetriever needs a store to run: set the store instance to the self.store attribute"
         ):
-<<<<<<< HEAD
-            retriever.run(retriever.Input(queries=["test"]))
-=======
             retriever.run(retriever.input(queries=["test"]))
->>>>>>> 8f3fe858
 
     @pytest.mark.unit
     def test_invalid_run_not_a_store(self):
@@ -126,11 +118,7 @@
         pipeline = Pipeline()
         pipeline.add_store("memory", ds)
         pipeline.add_component("retriever", retriever, store="memory")
-<<<<<<< HEAD
-        result: Dict[str, Any] = pipeline.run(data={"retriever": MemoryRetriever.Input(queries=[query])})
-=======
         result: Dict[str, Any] = pipeline.run(data={"retriever": retriever.input(queries=[query])})
->>>>>>> 8f3fe858
 
         assert result
         assert "retriever" in result
@@ -155,11 +143,7 @@
         pipeline = Pipeline()
         pipeline.add_store("memory", ds)
         pipeline.add_component("retriever", retriever, store="memory")
-<<<<<<< HEAD
-        result: Dict[str, Any] = pipeline.run(data={"retriever": MemoryRetriever.Input(queries=[query], top_k=top_k)})
-=======
         result: Dict[str, Any] = pipeline.run(data={"retriever": retriever.input(queries=[query], top_k=top_k)})
->>>>>>> 8f3fe858
 
         assert result
         assert "retriever" in result
